--- conflicted
+++ resolved
@@ -1,11 +1,6 @@
 {
-<<<<<<< HEAD
   "name": "@flipp/bull",
-  "version": "3.5.1",
-=======
-  "name": "bull",
   "version": "3.16.0",
->>>>>>> 332a96b3
   "description": "Job manager",
   "engines": {
     "node": ">=10"
@@ -53,16 +48,10 @@
   },
   "scripts": {
     "pretest": "npm run lint",
-<<<<<<< HEAD
-    "test": "NODE_ENV=test mocha --exit",
-    "coveralls":
-      "istanbul cover ./node_modules/mocha/bin/_mocha --report lcovonly -- --exit -R spec && cat ./coverage/lcov.info | ./node_modules/coveralls/bin/coveralls.js && rm -rf ./coverage",
-=======
     "lint": "eslint lib test *.js",
     "test": "NODE_ENV=test mocha 'test/test_*'",
     "test:nolint": "NODE_ENV=test mocha 'test/test_*'",
     "coveralls": "istanbul cover ./node_modules/mocha/bin/_mocha --report lcovonly -- --exit -R spec && cat ./coverage/lcov.info | ./node_modules/coveralls/bin/coveralls.js && rm -rf ./coverage",
->>>>>>> 332a96b3
     "postpublish": "git push && git push --tags",
     "prettier": "prettier --config package.json --write '**/*.js'",
     "precommit": "lint-staged",
@@ -74,7 +63,6 @@
   "prettier": {
     "singleQuote": true
   },
-<<<<<<< HEAD
   "eslintConfig": {
     "rules": {
       "valid-jsdoc": 0,
@@ -90,11 +78,11 @@
         }
       ],
       "no-underscore-dangle": 0
-=======
+    }
+  },
   "husky": {
     "hooks": {
       "commit-msg": "commitlint -E HUSKY_GIT_PARAMS"
->>>>>>> 332a96b3
     }
   }
 }