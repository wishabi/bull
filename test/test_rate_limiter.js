--- conflicted
+++ resolved
@@ -148,13 +148,11 @@
       ]).then(() => {
         return newQueue.getDelayedCount().then(delayedCount => {
           expect(delayedCount).to.eq(0);
-<<<<<<< HEAD
-          return newQueue.getWaitingCount().then(function(waitingCount) {
+          return newQueue.getWaitingCount().then(waitingCount => {
             expect(waitingCount).to.eq(3);
-=======
-          return newQueue.getActiveCount().then(waitingCount => {
-            expect(waitingCount).to.eq(1);
->>>>>>> 332a96b3
+            return newQueue.getActiveCount().then(waitingCount => {
+              expect(waitingCount).to.eq(1);
+            });
           });
         });
       });
