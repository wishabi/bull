--- conflicted
+++ resolved
@@ -1280,13 +1280,8 @@
               return null;
             });
 
-<<<<<<< HEAD
             var paused = queue.getJobCountByTypes(['paused','wait', 'delayed']).then(function (count) {
               expect(count).to.be.eql(10);
-=======
-            var paused = queue.getJobCountByTypes(['paused','wait','delayed']).then(function (count) {
-              expect(count).to.be(10);
->>>>>>> 32adcd07
               return null;
             });
 
@@ -2169,8 +2164,7 @@
       });
 
       queue.on('completed', _.after(3, function () {
-<<<<<<< HEAD
-        queue.getJobs('completed', 'ZSET').then(function (jobs) {
+        queue.getJobs('completed').then(function (jobs) {
           expect(jobs).to.be.an('array').that.have.length(3);
           expect(jobs[0]).to.have.property('finishedOn');
           expect(jobs[1]).to.have.property('finishedOn');
@@ -2179,11 +2173,6 @@
           expect(jobs[0]).to.have.property('processedOn');
           expect(jobs[1]).to.have.property('processedOn');
           expect(jobs[2]).to.have.property('processedOn');
-=======
-        queue.getJobs('completed').then(function (jobs) {
-          expect(jobs).to.be.an(Array);
-          expect(jobs).to.have.length(3);
->>>>>>> 32adcd07
           done();
         }).catch(done);
       }));
@@ -2199,8 +2188,7 @@
       });
 
       queue.on('failed', _.after(3, function () {
-<<<<<<< HEAD
-        queue.getJobs('failed', 'ZSET').then(function (jobs) {
+        queue.getJobs('failed').then(function (jobs) {
           expect(jobs).to.be.an('array').that.has.length(3);
           expect(jobs[0]).to.have.property('finishedOn');
           expect(jobs[1]).to.have.property('finishedOn');
@@ -2209,11 +2197,6 @@
           expect(jobs[0]).to.have.property('processedOn');
           expect(jobs[1]).to.have.property('processedOn');
           expect(jobs[2]).to.have.property('processedOn');
-=======
-        queue.getJobs('failed').then(function (jobs) {
-          expect(jobs).to.be.an(Array);
-          expect(jobs).to.have.length(3);
->>>>>>> 32adcd07
           done();
         }).catch(done);
       }));
@@ -2229,14 +2212,8 @@
       });
 
       queue.on('completed', _.after(3, function () {
-<<<<<<< HEAD
-        queue.getJobs('completed', 'ZSET', true, 1, 2).then(function (jobs) {
+        queue.getJobs('completed', 1, 2, true).then(function (jobs) {
           expect(jobs).to.be.an('array').that.has.length(2);
-=======
-        queue.getJobs('completed', 1, 2, true).then(function (jobs) {
-          expect(jobs).to.be.an(Array);
-          expect(jobs).to.have.length(2);
->>>>>>> 32adcd07
           expect(jobs[0].data.foo).to.be.eql(2);
           expect(jobs[1].data.foo).to.be.eql(3);
           expect(jobs[0]).to.have.property('finishedOn');
@@ -2260,14 +2237,8 @@
       });
 
       queue.on('completed', _.after(3, function () {
-<<<<<<< HEAD
-        queue.getJobs('completed', 'ZSET', true, -3, -1).then(function (jobs) {
+        queue.getJobs('completed', -3, -1, true).then(function (jobs) {
           expect(jobs).to.be.an('array').that.has.length(3);
-=======
-        queue.getJobs('completed', -3, -1, true).then(function (jobs) {
-          expect(jobs).to.be.an(Array);
-          expect(jobs).to.have.length(3);
->>>>>>> 32adcd07
           expect(jobs[0].data.foo).to.be.equal(1);
           expect(jobs[1].data.foo).to.be.eql(2);
           expect(jobs[2].data.foo).to.be.eql(3);
@@ -2286,14 +2257,8 @@
       });
 
       queue.on('completed', _.after(3, function () {
-<<<<<<< HEAD
-        queue.getJobs('completed', 'ZSET', true, -300, 99999).then(function (jobs) {
+        queue.getJobs('completed', -300, 99999, true).then(function (jobs) {
           expect(jobs).to.be.an('array').that.has.length(3);
-=======
-        queue.getJobs('completed', -300, 99999, true).then(function (jobs) {
-          expect(jobs).to.be.an(Array);
-          expect(jobs).to.have.length(3);
->>>>>>> 32adcd07
           expect(jobs[0].data.foo).to.be.equal(1);
           expect(jobs[1].data.foo).to.be.eql(2);
           expect(jobs[2].data.foo).to.be.eql(3);
