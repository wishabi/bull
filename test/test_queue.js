--- conflicted
+++ resolved
@@ -10,7 +10,6 @@
 var _ = require('lodash');
 var uuid = require('node-uuid');
 
-<<<<<<< HEAD
 Promise.promisifyAll(redis.RedisClient.prototype);
 Promise.promisifyAll(redis.Multi.prototype);
 
@@ -19,11 +18,6 @@
 
 };
 */
-=======
-console.error = function(){
-
-};
->>>>>>> 51c0fb78
 
 Promise.config({
   // Enable warnings.
@@ -446,11 +440,7 @@
       });
     });
 
-<<<<<<< HEAD
     it.skip('process stalled jobs when starting a queue', function (done) {
-=======
-    it('process stalled jobs when starting a queue', function (done) {
->>>>>>> 51c0fb78
       this.timeout(5000);
       var queueStalled = new Queue('test queue stalled', 6379, '127.0.0.1');
       queueStalled.LOCK_RENEW_TIME = 10;
@@ -467,20 +457,13 @@
         });
 
         setTimeout(function(){
-<<<<<<< HEAD
-          return queueStalled.disconnect().then(function(){
-            var queue2 = new Queue('test queue stalled', 6379, '127.0.0.1');
-            var doneAfterFour = _.after(4, function () {
-              queueStalled.clean(1000).then(done, done);
-=======
           var stalledCallback = sandbox.spy();
 
           return queueStalled.disconnect().then(function(){
             var queue2 = new Queue('test queue stalled', 6379, '127.0.0.1');
             var doneAfterFour = _.after(4, function () {
               expect(stalledCallback.calledOnce).to.be(true);
-              done();
->>>>>>> 51c0fb78
+              queueStalled.clean(1000).then(done, done);
             });
             queue2.on('completed', doneAfterFour);
             queue2.on('stalled', stalledCallback);
@@ -522,11 +505,7 @@
       });
     });
 
-<<<<<<< HEAD
     it.skip('processes several stalled jobs when starting several queues', function (done) {
-=======
-    it('processes several stalled jobs when starting several queues', function (done) {
->>>>>>> 51c0fb78
       this.timeout(50000);
 
       var NUM_QUEUES = 10;
