--- conflicted
+++ resolved
@@ -135,13 +135,8 @@
       queueStalled.add({bar1: 'baz1'}),
       queueStalled.add({bar2: 'baz2'}),
       queueStalled.add({bar3: 'baz3'})];
-<<<<<<< HEAD
       
     Promise.all(jobs).then(function(){
-=======
-
-    bluebird.all(jobs).then(function(){
->>>>>>> 01afbe15
       queueStalled.process(function(job){
         // instead of completing we just close the queue to simulate a crash.
         queueStalled.close();
@@ -337,13 +332,8 @@
     for(var i=1; i<=maxJobs; i++){
       added.push(queue.add({foo: 'bar', num: i}));
     }
-<<<<<<< HEAD
     
     Promise.all(added).then(function(){
-=======
-
-    bluebird.all(added).then(function(){
->>>>>>> 01afbe15
       queue.count().then(function(count){
         expect(count).to.be(100);
 
@@ -413,88 +403,8 @@
     queue.on('resumed', function(){
       isresumed = true;
     });
-<<<<<<< HEAD
   });
   
-  describe("Jobs getters", function(){
-    it('should get waitting jobs', function(done){
-      Promise.join(queue.add({foo: 'bar'}), queue.add({baz: 'qux'})).then(function(){
-        queue.getWaiting().then(function(jobs){
-          expect(jobs).to.be.a('array');
-          expect(jobs.length).to.be.equal(2);
-          expect(jobs[1].data.foo).to.be.equal('bar');
-          expect(jobs[0].data.baz).to.be.equal('qux');
-          done();
-        })
-      });
-    });
-    
-    it('should get active jobs', function(done){
-      var counter = 2;
-      
-      queue.process(function(job, jobDone){
-        queue.getActive().then(function(jobs){
-          expect(jobs).to.be.a('array');
-          expect(jobs.length).to.be.equal(1);
-          expect(jobs[0].data.foo).to.be.equal('bar');
-          done();
-        });
-        jobDone();
-      });
-      
-      queue.add({foo: 'bar'});
-    });
-    
-    it('should get completed jobs', function(){
-      var counter = 2;
-      
-      queue.process(function(job, jobDone){
-        jobDone();
-      });
-      
-      queue.on('completed', function(){
-        counter --;
-        
-        if(counter === 0){
-          queue.getCompleted().then(function(jobs){
-            expect(jobs).to.be.a('array');
-            // We need a "empty completed" kind of function.
-            //expect(jobs.length).to.be.equal(2);
-            done();
-          });
-        }
-      });
-      
-      queue.add({foo: 'bar'});
-      queue.add({baz: 'qux'});
-    });
-    
-    it('should get failed jobs', function(done){
-      var counter = 2;
-      
-      queue.process(function(job, jobDone){
-        jobDone(Error("Forced error"));
-      });
-      
-      queue.on('failed', function(){
-        counter --;
-        
-        if(counter === 0){
-          queue.getFailed().then(function(jobs){
-            expect(jobs).to.be.a('array');
-            done();
-          });
-        }
-      });
-      
-      queue.add({foo: 'bar'});
-      queue.add({baz: 'qux'});
-    });
-  })  
-=======
-
-  });
-
   it('process a lifo queue', function(done){
     var currentValue = 0, first = true;
     queue = Queue('test lifo');
@@ -528,5 +438,81 @@
       });
     });
   });
->>>>>>> 01afbe15
+  
+  
+  describe("Jobs getters", function(){
+    it('should get waitting jobs', function(done){
+      Promise.join(queue.add({foo: 'bar'}), queue.add({baz: 'qux'})).then(function(){
+        queue.getWaiting().then(function(jobs){
+          expect(jobs).to.be.a('array');
+          expect(jobs.length).to.be.equal(2);
+          expect(jobs[1].data.foo).to.be.equal('bar');
+          expect(jobs[0].data.baz).to.be.equal('qux');
+          done();
+        })
+      });
+    });
+    
+    it('should get active jobs', function(done){
+      var counter = 2;
+      
+      queue.process(function(job, jobDone){
+        queue.getActive().then(function(jobs){
+          expect(jobs).to.be.a('array');
+          expect(jobs.length).to.be.equal(1);
+          expect(jobs[0].data.foo).to.be.equal('bar');
+          done();
+        });
+        jobDone();
+      });
+      
+      queue.add({foo: 'bar'});
+    });
+    
+    it('should get completed jobs', function(){
+      var counter = 2;
+      
+      queue.process(function(job, jobDone){
+        jobDone();
+      });
+      
+      queue.on('completed', function(){
+        counter --;
+        
+        if(counter === 0){
+          queue.getCompleted().then(function(jobs){
+            expect(jobs).to.be.a('array');
+            // We need a "empty completed" kind of function.
+            //expect(jobs.length).to.be.equal(2);
+            done();
+          });
+        }
+      });
+      
+      queue.add({foo: 'bar'});
+      queue.add({baz: 'qux'});
+    });
+    
+    it('should get failed jobs', function(done){
+      var counter = 2;
+      
+      queue.process(function(job, jobDone){
+        jobDone(Error("Forced error"));
+      });
+      
+      queue.on('failed', function(){
+        counter --;
+        
+        if(counter === 0){
+          queue.getFailed().then(function(jobs){
+            expect(jobs).to.be.a('array');
+            done();
+          });
+        }
+      });
+      
+      queue.add({foo: 'bar'});
+      queue.add({baz: 'qux'});
+    });
+  });
 });