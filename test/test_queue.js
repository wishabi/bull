--- conflicted
+++ resolved
@@ -69,6 +69,24 @@
     }, function(err){
       done(err);
     });
+  });
+  
+  it('should recover from a connection loss', function(done){
+    queue = Queue('test connection loss');
+    queue.on('error', function(err){
+      // error event has to be observed or the exception will bubble up
+    }).process(function(job, jobDone){
+      expect(job.data.foo).to.be.equal('bar');
+      jobDone();
+      done();
+    });
+
+    // Simulate disconnect
+    queue.bclient.stream.end();
+    queue.bclient.emit('error', new Error('ECONNRESET'));
+
+    // add something to the queue
+    queue.add({'foo': 'bar'});
   });
 
   it('process a job', function(done){
@@ -438,9 +456,7 @@
       });
     });
   });
-<<<<<<< HEAD
-  
-  
+    
   describe("Jobs getters", function(){
     it('should get waitting jobs', function(done){
       Promise.join(queue.add({foo: 'bar'}), queue.add({baz: 'qux'})).then(function(){
@@ -515,24 +531,5 @@
       queue.add({foo: 'bar'});
       queue.add({baz: 'qux'});
     });
-=======
-
-  it('recover from a connection loss', function(done){
-    queue = Queue('test connection loss');
-    queue.on('error', function(err){
-      // error event has to be observed or the exception will bubble up
-    }).process(function(job, jobDone){
-      expect(job.data.foo).to.be.equal('bar');
-      jobDone();
-      done();
-    });
-
-    // Simulate disconnect
-    queue.bclient.stream.end();
-    queue.bclient.emit('error', new Error('ECONNRESET'));
-
-    // add something to the queue
-    queue.add({'foo': 'bar'});
->>>>>>> bafb654d
   });
 });