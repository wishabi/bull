/*eslint-env node */
'use strict';

var Queue = require('../');
var expect = require('expect.js');
var Promise = require('bluebird');
var redis = require('ioredis');
var sinon = require('sinon');
var _ = require('lodash');
var uuid = require('uuid');
var utils = require('./utils');

Promise.config({
  // Enable warnings.
  // warnings: true,
  // Enable long stack traces.
  longStackTraces: process.NODE_ENV !== 'production',
  // Enable cancellation.
  cancellation: true
});

describe('Queue', function () {
  var sandbox = sinon.sandbox.create();

  beforeEach(function () {
    var client = new redis();
    return client.flushdb();
  });

  afterEach(function () {
    sandbox.restore();
  });

  describe('.close', function () {
    var testQueue;
    beforeEach(function () {
      return utils.newQueue('test').then(function (queue) {
        testQueue = queue;
      });
    });

    it('should call end on the client', function (done) {
      testQueue.client.once('end', function () {
        done();
      });
      testQueue.close();
    });

    it('should call disconnect on the blocking client', function () {
      var endSpy = sandbox.spy(testQueue.bclient, 'disconnect');
      return testQueue.close().then(function () {
        expect(endSpy.calledOnce).to.be(true);
      });
    });

    it('should call end on the event subscriber client', function (done) {
      testQueue.eclient.once('end', function () {
        done();
      });
      testQueue.close();
    });

    it('should resolve the promise when each client has disconnected', function () {
      expect(testQueue.client.status).to.be('ready');
      expect(testQueue.bclient.status).to.be('ready');
      expect(testQueue.eclient.status).to.be('ready');

      return testQueue.close().then(function () {
        expect(testQueue.client.status).to.be('end');
        expect(testQueue.bclient.status).to.be('end');
        expect(testQueue.eclient.status).to.be('end');
      });
    });

    it('should return a promise', function () {
      var closePromise = testQueue.close().then(function () {
        expect(closePromise).to.be.a(Promise);
      });
      return closePromise;
    });

    it('should close if the job expires after the LOCK_RENEW_TIME', function (done) {
      this.timeout(testQueue.STALLED_JOB_CHECK_INTERVAL * 2);
      testQueue.LOCK_RENEW_TIME = 10;
      testQueue.process(function () {
        return Promise.delay(40);
      });

      testQueue.on('completed', function () {
        testQueue.close().then(done);
      });
      testQueue.add({ foo: 'bar' });
    });

    describe('should be callable from within', function () {
      it('a job handler that takes a callback', function (done) {
        this.timeout(12000); // Close can be a slow operation

        testQueue.process(function (job, jobDone) {
          expect(job.data.foo).to.be('bar');
          jobDone();
          testQueue.close().then(done);
        });

        testQueue.add({ foo: 'bar' }).then(function (job) {
          expect(job.jobId).to.be.ok();
          expect(job.data.foo).to.be('bar');
        });
      });

      it('a job handler that returns a promise', function (done) {
        testQueue.process(function (job) {
          expect(job.data.foo).to.be('bar');
          return Promise.resolve();
        });

        testQueue.on('completed', function () {
          testQueue.close().then(done);
        });

        testQueue.add({ foo: 'bar' }).then(function (job) {
          expect(job.jobId).to.be.ok();
          expect(job.data.foo).to.be('bar');
        });
      });
    });
  });

  describe('instantiation', function () {
    it('should create a queue with standard redis opts', function (done) {
      var queue = new Queue('standard');

      expect(queue.client.options.host).to.be('127.0.0.1');
      expect(queue.bclient.options.host).to.be('127.0.0.1');

      expect(queue.client.options.port).to.be(6379);
      expect(queue.bclient.options.port).to.be(6379);

      expect(queue.client.options.db).to.be(0);
      expect(queue.bclient.options.db).to.be(0);

      queue.close().then(done);
    });

    it('should create a queue with a redis connection string', function (done) {
      var queue = new Queue('connstring', 'redis://127.0.0.1:6379');

      expect(queue.client.options.host).to.be('127.0.0.1');
      expect(queue.bclient.options.host).to.be('127.0.0.1');

      expect(queue.client.options.port).to.be(6379);
      expect(queue.bclient.options.port).to.be(6379);

      expect(queue.client.options.db).to.be(0);
      expect(queue.bclient.options.db).to.be(0);

      queue.close().then(done);
    });

    it('should create a queue with a port number and a hostname', function (done) {
      var queue = new Queue('connstring', '6379', '127.0.0.1');

      expect(queue.client.options.host).to.be('127.0.0.1');
      expect(queue.bclient.options.host).to.be('127.0.0.1');

      expect(queue.client.options.port).to.be(6379);
      expect(queue.bclient.options.port).to.be(6379);

      expect(queue.client.condition.select).to.be(0);
      expect(queue.bclient.condition.select).to.be(0);

      queue.close().then(done);
    });

    it('creates a queue using the supplied redis DB', function (done) {
      var queue = new Queue('custom', { redis: { DB: 1 } });

      expect(queue.client.options.host).to.be('127.0.0.1');
      expect(queue.bclient.options.host).to.be('127.0.0.1');

      expect(queue.client.options.port).to.be(6379);
      expect(queue.bclient.options.port).to.be(6379);

      expect(queue.client.options.db).to.be(1);
      expect(queue.bclient.options.db).to.be(1);

      queue.close().then(done);
    });

    it('creates a queue using custom the supplied redis host', function (done) {
      var queue = new Queue('custom', { redis: { host: 'localhost' } });

      expect(queue.client.options.host).to.be('localhost');
      expect(queue.bclient.options.host).to.be('localhost');

      expect(queue.client.options.db).to.be(0);
      expect(queue.bclient.options.db).to.be(0);

      queue.close().then(done);
    });

    it('creates a queue with dots in its name', function () {
      var queue = new Queue('using. dots. in.name.');

      return queue.add({ foo: 'bar' }).then(function (job) {
        expect(job.jobId).to.be.ok();
        expect(job.data.foo).to.be('bar');
      }).then(function () {
        queue.process(function (job, jobDone) {
          expect(job.data.foo).to.be.equal('bar');
          jobDone();
        });
      }).then(function () {
        return queue.close();
      });
    });

    it('creates a queue accepting port as a string', function () {
      var queue = new Queue('foobar', '6379', 'localhost');

      return queue.add({ foo: 'bar' }).then(function (job) {
        expect(job.jobId).to.be.ok();
        expect(job.data.foo).to.be('bar');
      }).then(function () {
        queue.process(function (job, jobDone) {
          expect(job.data.foo).to.be.equal('bar');
          jobDone();
        });
      }).then(function () {
        return queue.close();
      });
    });

    it('should create a queue with a prefix option', function () {
      var queue = new Queue('q', 'redis://127.0.0.1', { keyPrefix: 'myQ' });

      return queue.add({ foo: 'bar' }).then(function (job) {
        expect(job.jobId).to.be.ok();
        expect(job.data.foo).to.be('bar');
        var client = new redis();
        return client.hgetall('myQ:q:' + job.jobId).then(function(result){
          expect(result).to.not.be.null;
        });
      }).then(function () {
        return queue.close();
      });
    });

    it('should allow reuse redis connections', function(done){
      var client, subscriber;
      client = new redis();
      subscriber = new redis();

      var opts = {
        redis: {
          opts: {
            createClient: function(type){
              switch(type){
                case 'client':
                  return client;
                case 'subscriber':
                  return subscriber;
                default:
                  return new redis();
              }
            }
          }
        }
      }
      var queueFoo = new Queue('foobar', opts);
      var queueQux = new Queue('quxbaz', opts);

      expect(queueFoo.client).to.be.equal(client);
      expect(queueFoo.eclient).to.be.equal(subscriber);
      
      expect(queueQux.client).to.be.equal(client);
      expect(queueQux.eclient).to.be.equal(subscriber);

      queueFoo.add({ foo: 'bar' }).then(function (job) {
        expect(job.jobId).to.be.ok();
        expect(job.data.foo).to.be('bar');
      }).then(function(){
        return queueQux.add({ qux: 'baz' }).then(function(job){
          expect(job.jobId).to.be.ok();
          expect(job.data.qux).to.be('baz');
          var completed = 0;

          queueFoo.process(function(job, jobDone){
            jobDone();
          });

          queueQux.process(function(job, jobDone){
            jobDone();
          });

          queueFoo.on('completed', function(){
            completed++;
            if(completed == 2){
              done();
            }
          })

          queueQux.on('completed', function(){
            completed++;
            if(completed == 2){
              done();
            }
          })
        });
      }, done);
    });
  });

  describe(' a worker', function () {
    var queue;

    beforeEach(function () {
      var client = new redis();
      return client.flushdb().then(function () {
        return utils.newQueue();
      }).then(function (_queue) {
        queue = _queue;
      });
    });

    afterEach(function () {
      this.timeout(queue.STALLED_JOB_CHECK_INTERVAL * (1 + queue.MAX_STALLED_JOB_COUNT));
      return utils.cleanupQueues();
    });

    it('should process a job', function (done) {
      queue.process(function (job, jobDone) {
        expect(job.data.foo).to.be.equal('bar');
        jobDone();
        done();
      }).catch(done);

      queue.add({ foo: 'bar' }).then(function (job) {
        expect(job.jobId).to.be.ok();
        expect(job.data.foo).to.be('bar');
      }, done);
    });

    it('should remove job after completed if removeOnComplete', function (done) {
      queue.process(function (job, jobDone) {
        expect(job.data.foo).to.be.equal('bar');
        jobDone();
      }).catch(done);
      
      queue.add({ foo: 'bar' }, {removeOnComplete: true}).then(function (job) {
        expect(job.jobId).to.be.ok();
        expect(job.data.foo).to.be('bar');
      }, done);

      queue.on('completed', function(job){
        queue.getJob(job.jobId).then(function(job){
          expect(job).to.be.equal(null);
        }).then(function(){
          queue.getJobCounts().then(function(counts){
            expect(counts.completed).to.be.equal(0);
            done();
          });
        });
      });
    });

    it('should remove job after failed if removeOnFail', function (done) {
      queue.process(function (job) {
        expect(job.data.foo).to.be.equal('bar');
        throw Error('error')
      }).catch(done);
      
      queue.add({ foo: 'bar' }, {removeOnFail: true}).then(function (job) {
        expect(job.jobId).to.be.ok();
        expect(job.data.foo).to.be('bar');
      }, done);

      queue.on('failed', function(job){
        queue.getJob(job.jobId).then(function(job){
       //   expect(job).to.be.equal(null);
        }).then(function(){
          queue.getJobCounts().then(function(counts){
            expect(counts.failed).to.be.equal(0);
            done();
          });
        });
      });
    });

    it('process a lifo queue', function (done) {
      this.timeout(3000);
      var currentValue = 0, first = true;
      utils.newQueue('test lifo').then(function (queue2) {
        queue2.process(function (job, jobDone) {
          // Catching the job before the pause
          expect(job.data.count).to.be.equal(currentValue--);
          jobDone();
          if (first) {
            first = false;
          } else if (currentValue === 0) {
            done();
          }
        });

        queue2.pause().then(function () {
          // Add a series of jobs in a predictable order
          var fn = function (cb) {
            queue2.add({ 'count': ++currentValue }, { 'lifo': true }).then(cb);
          };
          fn(fn(fn(fn(function () {
            queue2.resume();
          }))));
        });
      });
    });

    it('should processes jobs by priority', function(done){
      var normalPriority = [],
        mediumPriority = [],
        highPriority = [];

      // for the current strategy this number should not exceed 8 (2^2*2)
      // this is done to maitain a deterministic output.
      var numJobsPerPriority = 6;

      for(var i = 0; i < numJobsPerPriority; i++){
        normalPriority.push(queue.add({p: 2}, {priority: 2}));
        mediumPriority.push(queue.add({p: 3}, {priority: 3}));
        highPriority.push(queue.add({p: 1}, {priority: 1}));
      }

      // wait for all jobs to enter the queue and then start processing
      Promise
        .all(normalPriority, mediumPriority, highPriority)
        .then(function(){
          var currentPriority = 1;
          var counter = 0;
          var total = 0;
          
          queue.process(function(job, jobDone){
            expect(job.jobId).to.be.ok();
            expect(job.data.p).to.be(currentPriority);

            jobDone();

            total ++;

            if(++counter === numJobsPerPriority){
              currentPriority++;
              counter = 0;

              if(currentPriority === 4 && total === numJobsPerPriority * 3){
                done();
              }
            }
          });
        }, done);
    });

    it('process several jobs serially', function (done) {
      this.timeout(12000);
      var counter = 1;
      var maxJobs = 35;

      queue.process(function (job, jobDone) {
        expect(job.data.num).to.be.equal(counter);
        expect(job.data.foo).to.be.equal('bar');
        jobDone();
        if (counter === maxJobs) {
          done();
        }
        counter++;
      });

      for (var i = 1; i <= maxJobs; i++) {
        queue.add({ foo: 'bar', num: i });
      }
    });

    it('process a job that updates progress', function (done) {
      queue.process(function (job, jobDone) {
        expect(job.data.foo).to.be.equal('bar');
        job.progress(42);
        jobDone();
      });

      queue.add({ foo: 'bar' }).then(function (job) {
        expect(job.jobId).to.be.ok();
        expect(job.data.foo).to.be('bar');
      }).catch(done);

      queue.on('progress', function (job, progress) {
        expect(job).to.be.ok();
        expect(progress).to.be.eql(42);
        done();
      });
    });

    it('process a job that returns data in the process handler', function (done) {
      queue.process(function (job, jobDone) {
        expect(job.data.foo).to.be.equal('bar');
        jobDone(null, 37);
      });

      queue.add({ foo: 'bar' }).then(function (job) {
        expect(job.jobId).to.be.ok();
        expect(job.data.foo).to.be('bar');
      }).catch(done);

      queue.on('completed', function (job, data) {
        expect(job).to.be.ok();
        expect(data).to.be.eql(37);
        expect(job.returnvalue).to.be.eql(37);
        done();
      });
    });

    it('process a job that returns data in the process handler and the returnvalue gets stored in the database', function (done) {
      queue.process(function (job, jobDone) {
        expect(job.data.foo).to.be.equal('bar');
        jobDone(null, 37);
      });

      queue.add({ foo: 'bar' }).then(function (job) {
        expect(job.jobId).to.be.ok();
        expect(job.data.foo).to.be('bar');
      }).catch(done);

      queue.on('completed', function (job, data) {
        expect(job).to.be.ok();
        expect(data).to.be.eql(37);
        expect(job.returnvalue).to.be.eql(37);
        queue.client.hget(queue.toKey(job.jobId), 'returnvalue').then(function (retval) {
          expect(JSON.parse(retval)).to.be.eql(37);
          done();
        });
      });
    });

    it('process a job that returns a promise', function (done) {
      queue.process(function (job) {
        expect(job.data.foo).to.be.equal('bar');
        return Promise.delay(250).then(function () {
          return 'my data';
        });
      });

      queue.add({ foo: 'bar' }).then(function (job) {
        expect(job.jobId).to.be.ok();
        expect(job.data.foo).to.be('bar');
      }).catch(done);

      queue.on('completed', function (job, data) {
        expect(job).to.be.ok();
        expect(data).to.be.eql('my data');
        done();
      });
    });

    it('process a job that returns data in a promise', function (done) {
      queue.process(function (job) {
        expect(job.data.foo).to.be.equal('bar');
        return Promise.delay(250, 42);
      });

      queue.add({ foo: 'bar' }).then(function (job) {
        expect(job.jobId).to.be.ok();
        expect(job.data.foo).to.be('bar');
      }).catch(done);

      queue.on('completed', function (job, data) {
        expect(job).to.be.ok();
        expect(data).to.be.eql(42);
        done();
      });
    });

    it('process a synchronous job', function (done) {
      queue.process(function (job) {
        expect(job.data.foo).to.be.equal('bar');
      });

      queue.add({ foo: 'bar' }).then(function (job) {
        expect(job.jobId).to.be.ok();
        expect(job.data.foo).to.be('bar');
      }).catch(done);

      queue.on('completed', function (job) {
        expect(job).to.be.ok();
        done();
      });
    });

<<<<<<< HEAD
    it.skip('process stalled jobs when starting a queue', function (done) {
      //
      // TODO: Investigate why this test is so slow.
      //
=======
    //
    // This text is wrong, since it is not correctly simulating a stalled job.
    // Probably some special method is needed to create stalled jobs.
    it('process stalled jobs when starting a queue', function (done) {
>>>>>>> 1936f7b0
      this.timeout(12000);
      utils.newQueue('test queue stalled').then(function (queueStalled) {
        queueStalled.LOCK_DURATION = 10;
        var jobs = [
          queueStalled.add({ bar: 'baz' }),
          queueStalled.add({ bar1: 'baz1' }),
          queueStalled.add({ bar2: 'baz2' }),
          queueStalled.add({ bar3: 'baz3' })
        ];
        Promise.all(jobs).then(function () {
          var afterJobsRunning = function () {
            var stalledCallback = sandbox.spy();

            return queueStalled.close(true).then(function () {
              return new Promise(function (resolve, reject) {
                utils.newQueue('test queue stalled').then(function (queue2) {
                  var doneAfterFour = _.after(4, function () {
                    try {
                      expect(stalledCallback.calledOnce).to.be(true);
                      queue.close().then(resolve);
                    } catch (e) {
                      queue.close().then(function(){
                        reject(e);
                      });
                    }
                  });
                  queue2.on('completed', doneAfterFour);
                  queue2.on('stalled', stalledCallback);

                  queue2.process(function (job, jobDone2) {
                    jobDone2();
                  });
                });
              });
            }).then(done, done);
          };

          var onceRunning = _.once(afterJobsRunning);

          queueStalled.process(function () {
            onceRunning();
            return Promise.delay(150);
          });
        });
      });
    });

    it('processes jobs that were added before the queue backend started', function () {
      return utils.newQueue('test queue added before').then(function (queueStalled) {
        queueStalled.LOCK_RENEW_TIME = 10;
        var jobs = [
          queueStalled.add({ bar: 'baz' }),
          queueStalled.add({ bar1: 'baz1' }),
          queueStalled.add({ bar2: 'baz2' }),
          queueStalled.add({ bar3: 'baz3' })
        ];

        return Promise.all(jobs)
          .then(queueStalled.close.bind(queueStalled))
          .then(function () {
            return utils.newQueue('test queue added before').then(function (queue2) {
              queue2.process(function (job, jobDone) {
                jobDone();
              });

              return new Promise(function (resolve) {
                var resolveAfterAllJobs = _.after(jobs.length, resolve);
                queue2.on('completed', resolveAfterAllJobs);
              });
            });
          });
      });
    });

    it('process a named job that returns a promise', function (done) {
      queue.process('myname', function (job) {
        expect(job.data.foo).to.be.equal('bar');
        return Promise.delay(250).then(function () {
          return 'my data';
        });
      });

      queue.add('myname', { foo: 'bar' }).then(function (job) {
        expect(job.jobId).to.be.ok();
        expect(job.data.foo).to.be('bar');
      }).catch(done);

      queue.on('completed', function (job, data) {
        expect(job).to.be.ok();
        expect(data).to.be.eql('my data');
        done();
      });
    });

    it('process a two named jobs that returns a promise', function (done) {
      queue.process('myname', function (job) {
        expect(job.data.foo).to.be.equal('bar');
        return Promise.delay(250).then(function () {
          return 'my data';
        });
      });

      queue.process('myname2', function (job) {
        expect(job.data.baz).to.be.equal('qux');
        return Promise.delay(250).then(function () {
          return 'my data 2';
        });
      });

      queue.add('myname', { foo: 'bar' }).then(function (job) {
        expect(job.jobId).to.be.ok();
        expect(job.data.foo).to.be('bar');
      }).then(function(){
        return queue.add('myname2', { baz: 'qux' });
      }).catch(done);

      var one, two;
      queue.on('completed', function (job, data) {
        expect(job).to.be.ok();
        if(job.data.foo){
          one = true;
          expect(data).to.be.eql('my data');
        }
        if(job.data.baz){
          two = true;
          expect(data).to.be.eql('my data 2');
        }
        if(one && two){
          done();
        }
      });
    });

    it('fails job if missing named process', function (done) {
      queue.process(function (job) {
        done(Error('should not process this job'))
      });

      queue.once('failed', function(err){
        done();
      });

      queue.add('myname', { foo: 'bar' }).then(function (job) {
        expect(job.jobId).to.be.ok();
        expect(job.data.foo).to.be('bar');
      });
    });

    it('processes several stalled jobs when starting several queues', function (done) {
      this.timeout(50000);

      var NUM_QUEUES = 10;
      var NUM_JOBS_PER_QUEUE = 20;
      var stalledQueues = [];
      var jobs = [];

      for (var i = 0; i < NUM_QUEUES; i++) {
        var queueStalled2 = new Queue('test queue stalled 2', 6379, '127.0.0.1');
        stalledQueues.push(queueStalled2);
        queueStalled2.LOCK_RENEW_TIME = 10;

        for (var j = 0; j < NUM_JOBS_PER_QUEUE; j++) {
          jobs.push(queueStalled2.add({ job: j }));
        }
      }

      Promise.all(jobs).then(function () {
        var processed = 0;
        var procFn = function () {
          // instead of completing we just close the queue to simulate a crash.
          utils.simulateDisconnect(this);

          //return this.disconnect().then(function(){
          processed++;
          if (processed === stalledQueues.length) {
            setTimeout(function () {
              var queue2 = new Queue('test queue stalled 2', 6379, '127.0.0.1');
              queue2.process(function (job2, jobDone) {
                jobDone();
              });

              var counter = 0;
              queue2.on('completed', function () {
                counter++;
                if (counter === NUM_QUEUES * NUM_JOBS_PER_QUEUE) {
                  queue2.close().then(done);
                }
              });
            }, 100);
          }
          //});
        };

        var processes = [];
        for (var k = 0; k < stalledQueues.length; k++) {
          processes.push(stalledQueues[k].process(procFn));
        }
        return Promise.all(processes);
      });
    });

    it('does not process a job that is being processed when a new queue starts', function (done) {
      this.timeout(12000);
      var err = null;
      var anotherQueue;

      queue.on('completed', function () {
        utils.cleanupQueue(anotherQueue).then(done.bind(null, err));
      });

      queue.add({ foo: 'bar' }).then(function (addedJob) {
        queue.process(function (job, jobDone) {
          expect(job.data.foo).to.be.equal('bar');

          if (addedJob.jobId !== job.jobId) {
            err = new Error('Processed job id does not match that of added job');
          }
          setTimeout(jobDone, 500);
        }).catch(done);

        utils.newQueue().then(function (_anotherQueue) {
          anotherQueue = _anotherQueue;
          setTimeout(function () {
            anotherQueue.process(function (job, jobDone) {
              err = new Error('The second queue should not have received a job to process');
              jobDone();
            });
          }, 50);
        });
      });
    });

    it('process stalled jobs without requiring a queue restart', function (done) {
      this.timeout(12000);

      var queue2 = utils.buildQueue('running-stalled-job-' + uuid());

      var collect = _.after(2, function () {
        queue2.close().then(done);
      });

      queue2.LOCK_RENEW_TIME = 500;

      queue2.on('completed', function () {
        collect();
      });

      queue2.process(function (job, jobDone) {
        expect(job.data.foo).to.be.equal('bar');
        jobDone();
        var client = new redis();
        client.srem(queue2.toKey('completed'), 1);
        client.lpush(queue2.toKey('active'), 1);
      });

      queue2.add({ foo: 'bar' }).then(function (job) {
        expect(job.jobId).to.be.ok();
        expect(job.data.foo).to.be('bar');
      }).catch(done);
    });

    it('process a job that fails', function (done) {
      var jobError = new Error('Job Failed');

      queue.process(function (job, jobDone) {
        expect(job.data.foo).to.be.equal('bar');
        jobDone(jobError);
      });

      queue.add({ foo: 'bar' }).then(function (job) {
        expect(job.jobId).to.be.ok();
        expect(job.data.foo).to.be('bar');
      }, function (err) {
        done(err);
      });

      queue.once('failed', function (job, err) {
        expect(job.jobId).to.be.ok();
        expect(job.data.foo).to.be('bar');
        expect(err).to.be.eql(jobError);
        done();
      });
    });

    it('process a job that throws an exception', function (done) {
      var jobError = new Error('Job Failed');

      queue.process(function (job) {
        expect(job.data.foo).to.be.equal('bar');
        throw jobError;
      });

      queue.add({ foo: 'bar' }).then(function (job) {
        expect(job.jobId).to.be.ok();
        expect(job.data.foo).to.be('bar');
      }, function (err) {
        done(err);
      });

      queue.once('failed', function (job, err) {
        expect(job.jobId).to.be.ok();
        expect(job.data.foo).to.be('bar');
        expect(err).to.be.eql(jobError);
        done();
      });
    });

    it('process a job that returns data with a circular dependency', function (done) {
      queue.on('error', function (err) {
        done(err);
      });
      queue.on('failed', function () {
        done();
      });
      queue.on('completed', function () {
        done(Error('Should not complete'));
      });
      queue.process(function () {
        var circular = {};
        circular.x = circular;
        return Promise.resolve(circular);
      });

      queue.add({ foo: 'bar' });
    });

    it('process a job that returns a rejected promise', function (done) {
      var jobError = new Error('Job Failed');

      queue.process(function (job) {
        expect(job.data.foo).to.be.equal('bar');
        return Promise.reject(jobError);
      });

      queue.add({ foo: 'bar' }).then(function (job) {
        expect(job.jobId).to.be.ok();
        expect(job.data.foo).to.be('bar');
      }, function (err) {
        done(err);
      });

      queue.once('failed', function (job, err) {
        expect(job.jobId).to.be.ok();
        expect(job.data.foo).to.be('bar');
        expect(err).to.be.eql(jobError);
        done();
      });
    });

    it('does not renew a job lock after the lock has been released [#397]', function (done) {
      this.timeout(queue.LOCK_RENEW_TIME * 4);

      queue.process(function (job) {
        expect(job.data.foo).to.be.equal('bar');
        return Promise.resolve();
      }).then(function() { done(); }, done);

      var distEmit = queue.distEmit.bind(queue);
      queue.distEmit = function() {
        var args = arguments;
        return Promise.delay(queue.LOCK_RENEW_TIME * 2).then(function() {
          return distEmit.apply(null, args);
        });
      };

      queue.add({ foo: 'bar' }).then(function (job) {
        expect(job.jobId).to.be.ok();
        expect(job.data.foo).to.be('bar');
      }, function (err) {
        done(err);
      });

      setTimeout(queue.close.bind(queue), queue.LOCK_RENEW_TIME * 2.5);
    });

    it('retry a job that fails', function (done) {
      var called = 0;
      var messages = 0;
      var failedOnce = false;

      var retryQueue = utils.buildQueue('retry-test-queue');
      var client = new redis(6379, '127.0.0.1', {});

      client.select(0);

      client.on('ready', function () {
        client.on('message', function (channel, message) {
          expect(channel).to.be.equal(retryQueue.toKey('jobs'));
          expect(parseInt(message, 10)).to.be.a('number');
          messages++;
        });
        client.subscribe(retryQueue.toKey('jobs'));

        retryQueue.add({ foo: 'bar' }).then(function (job) {
          expect(job.jobId).to.be.ok();
          expect(job.data.foo).to.be('bar');
        });
      });

      retryQueue.process(function (job, jobDone) {
        called++;
        if (called % 2 !== 0) {
          throw new Error('Not even!');
        }
        jobDone();
      });

      retryQueue.once('failed', function (job, err) {
        expect(job.jobId).to.be.ok();
        expect(job.data.foo).to.be('bar');
        expect(err.message).to.be.eql('Not even!');
        failedOnce = true;
        retryQueue.retryJob(job);
      });

      retryQueue.once('completed', function () {
        expect(failedOnce).to.be(true);
        expect(messages).to.eql(2);
        retryQueue.close().then(done);
      });
    });

  });

  it('count added, unprocessed jobs', function () {
    var maxJobs = 100;
    var added = [];

    var queue = utils.buildQueue();

    for (var i = 1; i <= maxJobs; i++) {
      added.push(queue.add({ foo: 'bar', num: i }));
    }

    return Promise.all(added)
      .then(queue.count.bind(queue))
      .then(function (count) {
        expect(count).to.be(100);
      })
      .then(queue.empty.bind(queue))
      .then(queue.count.bind(queue))
      .then(function (count) {
        expect(count).to.be(0);
        return queue.close();
      });
  });

  it('emits waiting event when a job is added', function (done) {
    var queue = utils.buildQueue();
    queue.add({ foo: 'bar' });
    queue.once('waiting', function (job) {
      expect(job.data.foo).to.be.equal('bar');
      queue.close().then(done);
    });
  });

  describe('.pause', function () {
    beforeEach(function () {
      var client = new redis();
      return client.flushdb();
    });

    it('should pause a queue until resumed', function () {
      var ispaused = false, counter = 2;

      return utils.newQueue().then(function (queue) {
        var resultPromise = new Promise(function (resolve) {
          queue.process(function (job, jobDone) {
            expect(ispaused).to.be(false);
            expect(job.data.foo).to.be.equal('paused');
            jobDone();
            counter--;
            if (counter === 0) {
              resolve(queue.close());
            }
          });
        });

        return Promise.join(queue.pause().then(function () {
          ispaused = true;
          return queue.add({ foo: 'paused' });
        }).then(function () {
          return queue.add({ foo: 'paused' });
        }).then(function () {
          ispaused = false;
          queue.resume();
        }), resultPromise);
      });
    });

    it('should be able to pause a running queue and emit relevant events', function (done) {
      var ispaused = false, isresumed = true, first = true;

      utils.newQueue().then(function (queue) {
        queue.process(function (job, jobDone) {
          expect(ispaused).to.be(false);
          expect(job.data.foo).to.be.equal('paused');
          jobDone();

          if (first) {
            first = false;
            ispaused = true;
            queue.pause();
          } else {
            expect(isresumed).to.be(true);
            queue.close().then(done, done);
          }
        });

        queue.add({ foo: 'paused' });
        queue.add({ foo: 'paused' });

        queue.on('paused', function () {
          ispaused = false;
          queue.resume();
        });

        queue.on('resumed', function () {
          isresumed = true;
        });
      });
    });

    it('should pause the queue locally', function (done) {
      var counter = 2;

      var queue = utils.buildQueue();

      queue.pause(true /* Local */).tap(function () {
        // Add the worker after the queue is in paused mode since the normal behavior is to pause
        // it after the current lock expires. This way, we can ensure there isn't a lock already
        // to test that pausing behavior works.
        queue.process(function (job, jobDone) {
          expect(queue.paused).not.to.be.ok();
          jobDone();
          counter--;
          if (counter === 0) {
            queue.close().then(done);
          }
        }).catch(done);
      }).then(function () {
        return queue.add({ foo: 'paused' });
      }).then(function () {
        return queue.add({ foo: 'paused' });
      }).then(function () {
        expect(counter).to.be(2);
        expect(queue.paused).to.be.ok(); // Parameter should exist.
        return queue.resume(true /* Local */);
      }).catch(done);
    });

    it('should wait until active jobs are finished before resolving pause', function (done) {
      var queue = utils.buildQueue();
      queue.process(function (job, completed) {
        setTimeout(completed, 200);
      });

      queue.on('ready', function () {
        var jobs = [];
        for (var i = 0; i < 10; i++) {
          jobs.push(queue.add(i));
        }
        Promise.all(jobs).then(function () {
          return queue.pause(true).then(function () {
            var active = queue.getJobCountByTypes(['active']).then(function (count) {
              expect(count).to.be(0);
              expect(queue.paused).to.be.ok();
              return null;
            });

            // One job from the 10 posted above will be processed, so we expect 9 jobs pending
            var paused = queue.getJobCountByTypes(['delayed','wait']).then(function (count) {
              expect(count).to.be(9);
              return null;
            });

            return Promise.all([active, paused]);

          }).then(function () {
            return queue.add({});
          }).then(function () {
            var active = queue.getJobCountByTypes(['active']).then(function (count) {
              expect(count).to.be(0);
              return null;
            });

            var paused = queue.getJobCountByTypes(['paused','wait', 'delayed']).then(function (count) {
              expect(count).to.be(10);
              return null;
            });

            return Promise.all([active, paused]);
          }).then(function () {
            return queue.close().then(done, done);
          });
        }).catch(done);
      });
    });

    it('should pause the queue locally when more than one worker is active', function () {
      var queue1 = utils.buildQueue('pause-queue');
      var queue1IsProcessing = new Promise(function(resolve) {
        queue1.process(function(job, jobDone) {
          resolve();
          setTimeout(jobDone, 200);
        });
      });

      var queue2 = utils.buildQueue('pause-queue');
      var queue2IsProcessing = new Promise(function(resolve) {
        queue2.process(function(job, jobDone) {
          resolve();
          setTimeout(jobDone, 200);
        });
      });

      queue1.add(1);
      queue1.add(2);
      queue1.add(3);
      queue1.add(4);

      return Promise.all([queue1IsProcessing, queue2IsProcessing]).then(function() {
        return Promise.all([queue1.pause(true /* local */), queue2.pause(true /* local */)]).then(function() {

          var active = queue1.getJobCountByTypes(['active']).then(function(count) {
            expect(count).to.be(0);
          });

          var pending = queue1.getJobCountByTypes(['wait']).then(function(count) {
            expect(count).to.be(2);
          });

          var completed = queue1.getJobCountByTypes(['completed']).then(function(count) {
            expect(count).to.be(2);
          });

          return Promise.all([active, pending, completed]);
        });
      });
    });

    it('should wait for blocking job retrieval to complete before pausing locally', function() {
      var queue = utils.buildQueue();
      queue.process(function(job, jobDone) {
        setTimeout(jobDone, 200);
      });

      return new Promise(function(resolve) {
        queue.on('ready', resolve);
      }).then(function() {
        return queue.add(1).then(function(){
          return queue.pause(true);
        }).then(function(){
          queue.add(2);
        });
      }).then(function() {
        var active = queue.getJobCountByTypes(['active']).then(function(count) {
          expect(count).to.be(0);
        });

        var pending = queue.getJobCountByTypes(['wait']).then(function(count) {
          expect(count).to.be(1);
        });

        var completed = queue.getJobCountByTypes(['completed']).then(function(count) {
          expect(count).to.be(1);
        });

        return Promise.all([active, pending, completed]);
      });
    });
  });

  it('should publish a message when a new message is added to the queue', function (done) {
    var client = new redis(6379, '127.0.0.1', {});
    client.select(0);
    var queue = new Queue('test pub sub');
    client.on('ready', function () {
      client.on('message', function (channel, message) {
        expect(channel).to.be.equal(queue.toKey('jobs'));
        expect(parseInt(message, 10)).to.be.a('number');
        queue.close().then(done, done);
      });
      client.subscribe(queue.toKey('jobs'));
      queue.add({ test: 'stuff' });
    });
  });

  it('should emit an event when a job becomes active', function (done) {
    var queue = utils.buildQueue();
    queue.process(function (job, jobDone) {
      jobDone();
    });
    queue.add({});
    queue.once('active', function () {
      queue.once('completed', function () {
        queue.close().then(done);
      });
    });
  });

  it('should listen to global events', function(done){
    var queue1 = utils.buildQueue();
    var queue2 = utils.buildQueue();
    queue1.process(function (job, jobDone) {
      jobDone();
    });
    queue1.add({});
    queue2.once('global:waiting', function () {
      queue2.once('global:active', function () {
        queue2.once('global:completed', function () {
          queue1.close().then(function(){
            queue2.close().then(done);
          });
        });
      });
    });
  })

  describe('Delayed jobs', function () {
    var queue;

    beforeEach(function () {
      var client = new redis();
      return client.flushdb();
    });

    it('should process a delayed job only after delayed time', function (done) {
      var delay = 500;
      queue = new Queue('delayed queue simple');
      var client = new redis(6379, '127.0.0.1', {});
      var timestamp = Date.now();
      var publishHappened = false;
      client.on('ready', function () {
        client.on('message', function (channel, message) {
          expect(parseInt(message, 10)).to.be.a('number');
          publishHappened = true;
        });
        client.subscribe(queue.toKey('jobs'));
      });

      queue.process(function (job, jobDone) {
        jobDone();
      });

      queue.on('completed', function () {
        expect(Date.now() > timestamp + delay);
        queue.getWaiting().then(function (jobs) {
          expect(jobs.length).to.be.equal(0);
        }).then(function () {
          return queue.getDelayed().then(function (jobs) {
            expect(jobs.length).to.be.equal(0);
          });
        }).then(function () {
          expect(publishHappened).to.be(true);
          queue.close(true).then(done, done);
        });
      });

      queue.on('ready', function () {
        queue.add({ delayed: 'foobar' }, { delay: delay }).then(function (job) {
          expect(job.jobId).to.be.ok();
          expect(job.data.delayed).to.be('foobar');
          expect(job.delay).to.be(delay);
        });
      });
    });

    it('should process delayed jobs in correct order', function (done) {
      var order = 0;
      queue = new Queue('delayed queue multiple');

      queue.on('failed', function (job, err) {
        err.job = job;
        done(err);
      });

      queue.on('ready', function () {

        queue.process(function (job, jobDone) {
          order++;
          expect(order).to.be.equal(job.data.order);
          jobDone();
          if (order === 10) {
            queue.close().then(done, done);
          }
        });

        queue.add({ order: 1 }, { delay: 100 });
        queue.add({ order: 6 }, { delay: 600 });
        queue.add({ order: 10 }, { delay: 1000 });
        queue.add({ order: 2 }, { delay: 200 });
        queue.add({ order: 9 }, { delay: 900 });
        queue.add({ order: 5 }, { delay: 500 });
        queue.add({ order: 3 }, { delay: 300 });
        queue.add({ order: 7 }, { delay: 700 });
        queue.add({ order: 4 }, { delay: 400 });
        queue.add({ order: 8 }, { delay: 800 });

      });
    });

    it('should process delayed jobs in correct order even in case of restart', function (done) {
      this.timeout(15000);

      var QUEUE_NAME = 'delayed queue multiple' + uuid();
      var order = 1;

      queue = new Queue(QUEUE_NAME);

      var fn = function (job, jobDone) {
        expect(order).to.be.equal(job.data.order);
        jobDone();

        if (order === 4) {
          queue.close().then(done, done);
        }

        order++;
      };

      Promise.join(
        queue.add({ order: 2 }, { delay: 300 }),
        queue.add({ order: 4 }, { delay: 500 }),
        queue.add({ order: 1 }, { delay: 200 }),
        queue.add({ order: 3 }, { delay: 400 })).then(function () {
          //
          // Start processing so that jobs get into the delay set.
          //
          queue.process(fn);
        }).delay(20).then(function () {
          /*
          //We simulate a restart
          console.log('RESTART');
          return queue.close().then(function () {
            console.log('CLOSED');
            return Promise.delay(100).then(function () {
              queue = new Queue(QUEUE_NAME);
              queue.process(fn);
            });
          });
          */
        });
    });

    it('should process delayed jobs with exact same timestamps in correct order (FIFO)', function (done) {
      var client = new redis(6379, '127.0.0.1', {});
      client = Promise.promisifyAll(client);
      var QUEUE_NAME = 'delayed queue multiple' + uuid();
      queue = new Queue(QUEUE_NAME);
      var order = 1;

      var fn = function (job, jobDone) {
        expect(order).to.be.equal(job.data.order);
        jobDone();

        if (order === 12) {
          queue.close().then(done, done);
        }

        order++;
      };

      queue.on('ready', function () {
        var now = Date.now();
        var _promises = [];
        var _i = 1;
        for (_i; _i <= 12; _i++) {
          _promises.push(queue.add({ order: _i }, {
            delay: 1000,
            timestamp: now
          }));
        }
        Promise.join.apply(null, _promises).then(function () {
          queue.process(fn);
        });
      });
    });
  });

  describe('Concurrency process', function () {
    var queue;

    beforeEach(function () {
      var client = new redis();
      queue = utils.buildQueue();
      return client.flushdb();
    });

    afterEach(function () {
      this.timeout(queue.STALLED_JOB_CHECK_INTERVAL * (1 + queue.MAX_STALLED_JOB_COUNT));
      return queue.close();
    });

    it('should run job in sequence if I specify a concurrency of 1', function (done) {
      var processing = false;

      queue.process(1, function (job, jobDone) {
        expect(processing).to.be.equal(false);
        processing = true;
        Promise.delay(50).then(function () {
          processing = false;
          jobDone();
        });
      });

      queue.add({});
      queue.add({});

      queue.on('completed', _.after(2, done.bind(null, null)));
    });

    //This job use delay to check that at any time we have 4 process in parallel.
    //Due to time to get new jobs and call process, false negative can appear.
    it('should process job respecting the concurrency set', function (done) {
      var nbProcessing = 0;
      var pendingMessageToProcess = 8;
      var wait = 100;

      queue.process(4, function () {
        nbProcessing++;
        expect(nbProcessing).to.be.lessThan(5);

        wait += 100;

        return Promise.delay(wait).then(function () {
          //We should not have 4 more in parallel.
          //At the end, due to empty list, no new job will process, so nbProcessing will decrease.
          expect(nbProcessing).to.be(Math.min(pendingMessageToProcess, 4));
          pendingMessageToProcess--;
          nbProcessing--;
        });
      }).catch(done);

      queue.add();
      queue.add();
      queue.add();
      queue.add();
      queue.add();
      queue.add();
      queue.add();
      queue.add();

      queue.on('completed', _.after(8, done.bind(null, null)));
      queue.on('failed', done);
    });

    it('should wait for all concurrent processing in case of pause', function (done) {
      var i = 0;
      var nbJobFinish = 0;

      queue.process(3, function (job, jobDone) {
        var error = null;

        if (++i === 4) {
          queue.pause().then(function () {
            Promise.delay(500).then(function () { // Wait for all the active jobs to finalize.
              expect(nbJobFinish).to.be.above(3);
              queue.resume();
            });
          });
        }

        // We simulate an error of one processing job.
        // They had a bug in pause() with this special case.
        if (i % 3 === 0) {
          error = new Error();
        }

        //100 - i*20 is to force to finish job n°4 before lower job that will wait longer
        Promise.delay(100 - i * 10).then(function () {
          nbJobFinish++;
          jobDone(error);
        });
      }).catch(done);

      queue.add({});
      queue.add({});
      queue.add({});
      queue.add({});
      queue.add({});
      queue.add({});
      queue.add({});
      queue.add({});

      var cb = _.after(8, done.bind(null, null));
      queue.on('completed', cb);
      queue.on('failed', cb);
      queue.on('error', done);
    });
  });

  describe('Retries and backoffs', function () {
    var queue;

    afterEach(function () {
      this.timeout(queue.STALLED_JOB_CHECK_INTERVAL * (1 + queue.MAX_STALLED_JOB_COUNT));
      return queue.close();
    });

    it('should not retry a job if it has been marked as unrecoverable', function (done) {
      var tries = 0;
      queue = utils.buildQueue('test retries and backoffs');
      queue.on('ready', function () {
        queue.process(function (job, jobDone) {
          tries++;
          expect(tries).to.equal(1);
          job.discard();
          jobDone(new Error('unrecoverable error'));
        });

        queue.add({ foo: 'bar' }, {
          attempts: 5
        });
      });
      queue.on('failed', function () {
        done()
      });
    });

    it('should automatically retry a failed job if attempts is bigger than 1', function (done) {
      queue = utils.buildQueue('test retries and backoffs');
      queue.on('ready', function () {

        var tries = 0;
        queue.process(function (job, jobDone) {
          tries++;
          if (job.attemptsMade < 2) {
            throw new Error('Not yet!');
          }
          expect(job.attemptsMade).to.be(tries - 1);
          jobDone();
        });

        queue.add({ foo: 'bar' }, {
          attempts: 3
        });
      });
      queue.on('completed', function () {
        done();
      });
    });

    it('should not retry a failed job more than the number of given attempts times', function (done) {
      queue = utils.buildQueue('test retries and backoffs');
      var tries = 0;
      queue.on('ready', function () {
        queue.process(function (job, jobDone) {
          tries++;
          if (job.attemptsMade < 3) {
            throw new Error('Not yet!');
          }
          expect(job.attemptsMade).to.be(tries - 1);
          jobDone();
        });

        queue.add({ foo: 'bar' }, {
          attempts: 3
        });
      });
      queue.on('completed', function () {
        done(new Error('Failed job was retried more than it should be!'));
      });
      queue.on('failed', function () {
        if (tries === 3) {
          done();
        }
      });
    });

    it('should retry a job after a delay if a fixed backoff is given', function (done) {
      this.timeout(12000);
      queue = utils.buildQueue('test retries and backoffs');
      var start;
      queue.on('ready', function () {
        queue.process(function (job, jobDone) {
          if (job.attemptsMade < 2) {
            throw new Error('Not yet!');
          }
          jobDone();
        });

        start = Date.now();
        queue.add({ foo: 'bar' }, {
          attempts: 3,
          backoff: 1000
        });
      });
      queue.on('completed', function () {
        var elapse = Date.now() - start;
        expect(elapse).to.be.greaterThan(2000);
        done();
      });
    });

    it('should retry a job after a delay if an exponential backoff is given', function (done) {
      this.timeout(12000);
      queue = utils.buildQueue('test retries and backoffs');
      var start;
      queue.on('ready', function () {
        queue.process(function (job, jobDone) {
          if (job.attemptsMade < 2) {
            throw new Error('Not yet!');
          }
          jobDone();
        });

        start = Date.now();
        queue.add({ foo: 'bar' }, {
          attempts: 3,
          backoff: {
            type: 'exponential',
            delay: 1000
          }
        });
      });
      queue.on('completed', function () {
        var elapse = Date.now() - start;
        var expected = 1000 * (Math.pow(2, 2) - 1);
        expect(elapse).to.be.greaterThan(expected);
        done();
      });
    });

    it('should not retry a job that has been removed', function (done) {
      queue = utils.buildQueue('retry a removed job');
      queue.on('ready', function () {
        var attempts = 0;
        queue.process(function (job, jobDone) {
          if (attempts === 0) {
            attempts++;
            throw new Error('failed');
          } else {
            jobDone();
          }
        });

        queue.add({ foo: 'bar' });
      });

      var failedHandler = _.once(function (job, err) {
        expect(job.data.foo).to.equal('bar');
        expect(err.message).to.equal('failed');

        job.retry().delay(100)
          .then(function () {
            return queue.getCompletedCount().then(function (count) {
              return expect(count).to.equal(1);
            });
          })
          .then(function () {
            return queue.clean(0).then(function () {
              return job.retry().catch(function (err) {
                expect(err.message).to.equal('Couldn\'t retry job: The job doesn\'t exist');
              });
            });
          })
          .then(function () {
            return Promise.all([
              queue.getCompletedCount().then(function (count) {
                return expect(count).to.equal(0);
              }),
              queue.getFailedCount().then(function (count) {
                return expect(count).to.equal(0);
              })
            ]);
          })
          .then(function () {
            done();
          }, done);
      });

      queue.on('failed', failedHandler);
    });

    it('should not retry a job that has been retried already', function (done) {
      queue = utils.buildQueue('retry already retried job');
      queue.on('ready', function () {
        var attempts = 0;
        queue.process(function (job, jobDone) {
          if (attempts === 0) {
            attempts++;
            throw new Error('failed');
          } else {
            jobDone();
          }
        });

        queue.add({ foo: 'bar' });
      });

      var failedHandler = _.once(function (job, err) {
        expect(job.data.foo).to.equal('bar');
        expect(err.message).to.equal('failed');

        job.retry().delay(100)
          .then(function () {
            return queue.getCompletedCount().then(function (count) {
              return expect(count).to.equal(1);
            });
          })
          .then(function () {
            return job.retry().catch(function (err) {
              expect(err.message).to.equal('Couldn\'t retry job: The job has been already retried or has not failed');
            });
          })
          .then(function () {
            return Promise.all([
              queue.getCompletedCount().then(function (count) {
                return expect(count).to.equal(1);
              }),
              queue.getFailedCount().then(function (count) {
                return expect(count).to.equal(0);
              })
            ]);
          })
          .then(function () {
            done();
          }, done);
      });

      queue.on('failed', failedHandler);
    });

    it('should not retry a job that is locked', function (done) {
      queue = utils.buildQueue('retry a locked job');
      var addedHandler = _.once(function (job) {
        expect(job.data.foo).to.equal('bar');

        job.retry().catch(function (err) {
          expect(err.message).to.equal('Couldn\'t retry job: The job has been already retried or has not failed');
          return null;
        }).then(done, done);
      });

      queue.process(function (job, jobDone) {
        return Promise.delay(200).then(jobDone);
      });
      queue.add({ foo: 'bar' }).then(addedHandler);
    });
  });

  describe('Jobs getters', function () {
    var queue;

    beforeEach(function () {
      queue = utils.buildQueue();
      return queue.clean(1000);
    });

    afterEach(function () {
      this.timeout(queue.STALLED_JOB_CHECK_INTERVAL * (1 + queue.MAX_STALLED_JOB_COUNT));
      return queue.close();
    });

    it('should get waiting jobs', function () {
      return Promise.join(queue.add({ foo: 'bar' }), queue.add({ baz: 'qux' })).then(function () {
        return queue.getWaiting().then(function (jobs) {
          expect(jobs).to.be.a('array');
          expect(jobs.length).to.be.equal(2);
          expect(jobs[1].data.foo).to.be.equal('bar');
          expect(jobs[0].data.baz).to.be.equal('qux');
        });
      });
    });

    it('should get paused jobs', function () {
      return queue.pause().then(function () {
        return Promise.join(queue.add({ foo: 'bar' }), queue.add({ baz: 'qux' })).then(function () {
          return queue.getWaiting().then(function (jobs) {
            expect(jobs).to.be.a('array');
            expect(jobs.length).to.be.equal(2);
            expect(jobs[1].data.foo).to.be.equal('bar');
            expect(jobs[0].data.baz).to.be.equal('qux');
          });
        });
      });
    });

    it('should get active jobs', function (done) {
      queue.process(function (job, jobDone) {
        queue.getActive().then(function (jobs) {
          expect(jobs).to.be.a('array');
          expect(jobs.length).to.be.equal(1);
          expect(jobs[0].data.foo).to.be.equal('bar');
          done();
        });
        jobDone();
      });

      queue.add({ foo: 'bar' });
    });

    it('should get a specific job', function (done) {
      var data = { foo: 'sup!' };
      queue.add(data).then(function (job) {
        queue.getJob(job.jobId).then(function (returnedJob) {
          expect(returnedJob.data).to.eql(data);
          expect(returnedJob.jobId).to.be(job.jobId);
          done();
        });
      });
    });

    it('should get completed jobs', function (done) {
      var counter = 2;

      queue.process(function (job, jobDone) {
        jobDone();
      });

      queue.on('completed', function () {
        counter--;

        if (counter === 0) {
          queue.getCompleted().then(function (jobs) {
            expect(jobs).to.be.a('array');
            // We need a "empty completed" kind of function.
            //expect(jobs.length).to.be.equal(2);
            done();
          });
        }
      });

      queue.add({ foo: 'bar' });
      queue.add({ baz: 'qux' });
    });

    it('should get failed jobs', function (done) {
      var counter = 2;

      queue.process(function (job, jobDone) {
        jobDone(new Error('Forced error'));
      });

      queue.on('failed', function () {
        counter--;

        if (counter === 0) {
          queue.getFailed().then(function (jobs) {
            expect(jobs).to.be.a('array');
            done();
          });
        }
      });

      queue.add({ foo: 'bar' });
      queue.add({ baz: 'qux' });
    });

    it('fails jobs that exceed their specified timeout', function (done) {

      queue.process(function (job, jobDone) {
        setTimeout(jobDone, 150);
      });

      queue.on('failed', function (job, error) {
        expect(error).to.be.a(Promise.TimeoutError);
        done();
      });

      queue.on('completed', function () {
        var error = new Error('The job should have timed out');
        done(error);
      });

      queue.add({ some: 'data' }, {
        timeout: 100
      });
    });
  });

  describe('getJobs', function () {
    this.timeout(12000);
    var queue;

    beforeEach(function () {
      queue = utils.buildQueue();
      return queue.clean(1000);
    });

    afterEach(function () {
      this.timeout(queue.STALLED_JOB_CHECK_INTERVAL * (1 + queue.MAX_STALLED_JOB_COUNT));
      return queue.close();
    });

    it('should return all completed jobs when not setting start/end', function (done) {
      queue.process(function (job, completed) {
        completed();
      });

      queue.on('completed', _.after(3, function () {
        queue.getJobs('completed', 'SET').then(function (jobs) {
          expect(jobs).to.be.an(Array);
          expect(jobs).to.have.length(3);
          done();
        }).catch(done);
      }));

      queue.add({ foo: 1 });
      queue.add({ foo: 2 });
      queue.add({ foo: 3 });
    });

    it('should return all failed jobs when not setting start/end', function (done) {
      queue.process(function (job, completed) {
        completed(new Error('error'));
      });

      queue.on('failed', _.after(3, function () {
        queue.getJobs('failed', 'SET').then(function (jobs) {
          expect(jobs).to.be.an(Array);
          expect(jobs).to.have.length(3);
          done();
        }).catch(done);
      }));

      queue.add({ foo: 1 });
      queue.add({ foo: 2 });
      queue.add({ foo: 3 });
    });

    it('should return subset of jobs when setting positive range', function (done) {
      queue.process(function (job, completed) {
        completed();
      });

      queue.on('completed', _.after(3, function () {
        queue.getJobs('completed', 'SET', 1, 2).then(function (jobs) {
          expect(jobs).to.be.an(Array);
          expect(jobs).to.have.length(2);
          expect(jobs[0].data.foo).to.be.equal(2);
          expect(jobs[1].data.foo).to.be.eql(3);
          done();
        }).catch(done);
      }));

      queue.add({ foo: 1 });
      queue.add({ foo: 2 });
      queue.add({ foo: 3 });
    });

    it('should return subset of jobs when setting a negative range', function (done) {
      queue.process(function (job, completed) {
        completed();
      });

      queue.on('completed', _.after(3, function () {
        queue.getJobs('completed', 'SET', -3, -1).then(function (jobs) {
          expect(jobs).to.be.an(Array);
          expect(jobs).to.have.length(3);
          expect(jobs[0].data.foo).to.be.equal(1);
          expect(jobs[1].data.foo).to.be.eql(2);
          expect(jobs[2].data.foo).to.be.eql(3);
          done();
        }).catch(done);
      }));

      queue.add({ foo: 1 });
      queue.add({ foo: 2 });
      queue.add({ foo: 3 });
    });

    it('should return subset of jobs when range overflows', function (done) {
      queue.process(function (job, completed) {
        completed();
      });

      queue.on('completed', _.after(3, function () {
        queue.getJobs('completed', 'SET', -300, 99999).then(function (jobs) {
          expect(jobs).to.be.an(Array);
          expect(jobs).to.have.length(3);
          expect(jobs[0].data.foo).to.be.equal(1);
          expect(jobs[1].data.foo).to.be.eql(2);
          expect(jobs[2].data.foo).to.be.eql(3);
          done();
        }).catch(done);
      }));

      queue.add({ foo: 1 });
      queue.add({ foo: 2 });
      queue.add({ foo: 3 });
    });

  });

  describe('Cleaner', function () {
    var queue;

    beforeEach(function () {
      queue = utils.buildQueue('cleaner' + uuid());
    });

    afterEach(function () {
      this.timeout(queue.STALLED_JOB_CHECK_INTERVAL * (1 + queue.MAX_STALLED_JOB_COUNT));
      return queue.close();
    });

    it('should reject the cleaner with no grace', function (done) {
      queue.clean().then(function () {
        done(new Error('Promise should not resolve'));
      }, function (err) {
        expect(err).to.be.a(Error);
        done();
      });
    });

    it('should reject the cleaner an unknown type', function (done) {
      queue.clean(0, 'bad').then(function () {
        done(new Error('Promise should not resolve'));
      }, function (e) {
        expect(e).to.be.a(Error);
        done();
      });
    });

    it('should clean an empty queue', function (done) {
      queue.clean(0);
      queue.on('error', function (err) {
        done(err);
      });
      queue.on('cleaned', function (jobs, type) {
        expect(type).to.be('completed');
        expect(jobs.length).to.be(0);
        done();
      });
    });

    it('should clean two jobs from the queue', function (done) {
      queue.add({ some: 'data' });
      queue.add({ some: 'data' });
      queue.process(function (job, jobDone) {
        jobDone();
      });
      Promise.delay(100).then(function () {
        return queue.clean(0);
      }).then(function (jobs) {
        expect(jobs.length).to.be(2);
        done();
      }, function (err) {
        done(err);
      });
    });

    it('should only remove a job outside of the grace period', function (done) {
      queue.process(function (job, jobDone) {
        jobDone();
      });
      queue.add({ some: 'data' });
      queue.add({ some: 'data' });
      Promise.delay(200).then(function () {
        queue.add({ some: 'data' });
        queue.clean(100);
      }).delay(100).then(function () {
        return queue.getCompleted();
      }).then(function (jobs) {
        expect(jobs.length).to.be(1);
        return queue.empty();
      }).then(function () {
        done();
      });
    });

    it('should clean all failed jobs', function (done) {
      queue.add({ some: 'data' });
      queue.add({ some: 'data' });
      queue.process(function (job, jobDone) {
        jobDone(new Error('It failed'));
      });
      Promise.delay(100).then(function () {
        return queue.clean(0, 'failed');
      }).then(function (jobs) {
        expect(jobs.length).to.be(2);
        return queue.count();
      }).then(function (len) {
        expect(len).to.be(0);
        done();
      });
    });

    it('should clean all waiting jobs', function (done) {
      queue.add({ some: 'data' });
      queue.add({ some: 'data' });
      Promise.delay(100).then(function () {
        return queue.clean(0, 'wait');
      }).then(function (jobs) {
        expect(jobs.length).to.be(2);
        return queue.count();
      }).then(function (len) {
        expect(len).to.be(0);
        done();
      });
    });

    it('should clean all delayed jobs', function (done) {
      queue.add({ some: 'data' }, { delay: 5000 });
      queue.add({ some: 'data' }, { delay: 5000 });
      Promise.delay(100).then(function () {
        return queue.clean(0, 'delayed');
      }).then(function (jobs) {
        expect(jobs.length).to.be(2);
        return queue.count();
      }).then(function (len) {
        expect(len).to.be(0);
        done();
      });
    });

    it('should clean the number of jobs requested', function (done) {
      queue.add({ some: 'data' });
      queue.add({ some: 'data' });
      queue.add({ some: 'data' });
      Promise.delay(100).then(function () {
        return queue.clean(0, 'wait', 1);
      }).then(function (jobs) {
        expect(jobs.length).to.be(1);
        return queue.count();
      }).then(function (len) {
        expect(len).to.be(2);
        done();
      });
    });

    it('should clean a job without a timestamp', function (done) {
      var client = new redis(6379, '127.0.0.1', {});

      queue.add({ some: 'data' });
      queue.add({ some: 'data' });
      queue.process(function (job, jobDone) {
        jobDone(new Error('It failed'));
      });

      Promise.delay(100).then(function () {
        return new Promise(function (resolve) {
          client.hdel('bull:' + queue.name + ':1', 'timestamp', resolve);
        });
      }).then(function () {
        return queue.clean(0, 'failed');
      }).then(function (jobs) {
        expect(jobs.length).to.be(2);
        return queue.getFailed();
      }).then(function (failed) {
        expect(failed.length).to.be(0);
        done();
      });
    });
  });
});<|MERGE_RESOLUTION|>--- conflicted
+++ resolved
@@ -591,17 +591,10 @@
       });
     });
 
-<<<<<<< HEAD
     it.skip('process stalled jobs when starting a queue', function (done) {
       //
       // TODO: Investigate why this test is so slow.
       //
-=======
-    //
-    // This text is wrong, since it is not correctly simulating a stalled job.
-    // Probably some special method is needed to create stalled jobs.
-    it('process stalled jobs when starting a queue', function (done) {
->>>>>>> 1936f7b0
       this.timeout(12000);
       utils.newQueue('test queue stalled').then(function (queueStalled) {
         queueStalled.LOCK_DURATION = 10;
