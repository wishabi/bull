--- conflicted
+++ resolved
@@ -40,14 +40,8 @@
   this.attemptsMade = 0;
 };
 
-<<<<<<< HEAD
 Job.DEFAULT_JOB_NAME = '__default__';
 
-//
-// TODO: events emission to be based on pubsub to make them global.
-//
-=======
->>>>>>> 1936f7b0
 function addJob(queue, job){
   var opts = job.opts;
   var jobData = job.toData();
@@ -118,11 +112,8 @@
   var opts = _.extend({}, this.opts || {});
   opts.jobId = this.jobId;
   return {
-<<<<<<< HEAD
     name: this.name,
-=======
     id: this.jobId,
->>>>>>> 1936f7b0
     data: this.data || {},
     opts: opts,
     progress: this._progress,
