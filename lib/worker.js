'use strict';

const utils = require('./utils');
module.exports = function(Queue) {
  // IDEA, How to store metadata associated to a worker.
  // create a key from the worker ID associated to the given name.
  // We keep a hash table bull:myqueue:workers where every worker is a hash key workername:workerId with json holding
  // metadata of the worker. The worker key gets expired every 30 seconds or so, we renew the worker metadata.
  //
  Queue.prototype.setWorkerName = function() {
<<<<<<< HEAD
    var _this = this;
    return utils
      .isRedisReady(this.client)
      .then(function() {
        return _this.client.client('setname', _this.clientName());
      })
      .catch(function(err) {
        if (err.message !== 'ERR unknown command \'client\'') throw err;
      });
=======
    return utils.isRedisReady(this.client).then(() => {
      return this.client.client('setname', this.clientName());
    });
>>>>>>> d1ab1c08
  };

  Queue.prototype.getWorkers = function() {
    return utils
      .isRedisReady(this.client)
      .then(() => {
        return this.client.client('list');
      })
<<<<<<< HEAD
      .then(function(clients) {
        return _this.parseClientList(clients);
      })
      .catch(function(err) {
        if (err.message !== 'ERR unknown command \'client\'') throw err;
=======
      .then(clients => {
        return this.parseClientList(clients);
>>>>>>> d1ab1c08
      });
  };

  Queue.prototype.base64Name = function() {
    return Buffer.from(this.name).toString('base64');
  };

  Queue.prototype.clientName = function() {
    return this.keyPrefix + ':' + this.base64Name();
  };

  Queue.prototype.parseClientList = function(list) {
    const lines = list.split('\n');
    const clients = [];

    lines.forEach(line => {
      const client = {};
      const keyValues = line.split(' ');
      keyValues.forEach(keyValue => {
        const index = keyValue.indexOf('=');
        const key = keyValue.substring(0, index);
        const value = keyValue.substring(index + 1);
        client[key] = value;
      });
      const name = client['name'];
      if (name && name.startsWith(this.clientName())) {
        client['name'] = this.name;
        clients.push(client);
      }
    });
    return clients;
  };
};<|MERGE_RESOLUTION|>--- conflicted
+++ resolved
@@ -8,21 +8,14 @@
   // metadata of the worker. The worker key gets expired every 30 seconds or so, we renew the worker metadata.
   //
   Queue.prototype.setWorkerName = function() {
-<<<<<<< HEAD
-    var _this = this;
     return utils
       .isRedisReady(this.client)
-      .then(function() {
-        return _this.client.client('setname', _this.clientName());
+      .then(() => {
+        return this.client.client('setname', this.clientName());
       })
-      .catch(function(err) {
+      .catch(err => {
         if (err.message !== 'ERR unknown command \'client\'') throw err;
       });
-=======
-    return utils.isRedisReady(this.client).then(() => {
-      return this.client.client('setname', this.clientName());
-    });
->>>>>>> d1ab1c08
   };
 
   Queue.prototype.getWorkers = function() {
@@ -31,16 +24,11 @@
       .then(() => {
         return this.client.client('list');
       })
-<<<<<<< HEAD
-      .then(function(clients) {
-        return _this.parseClientList(clients);
-      })
-      .catch(function(err) {
-        if (err.message !== 'ERR unknown command \'client\'') throw err;
-=======
       .then(clients => {
         return this.parseClientList(clients);
->>>>>>> d1ab1c08
+      })
+      .catch(err => {
+        if (err.message !== 'ERR unknown command \'client\'') throw err;
       });
   };
 
